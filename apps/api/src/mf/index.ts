import { Router } from 'express'
import { IOServer } from '../websocket/index.js'
import chatRouter from './chat/index.js'
import userRouter from './user/index.js'
import uploadRouter from './upload/index.js'
import resourceRouter from './resource/index.js'
import { initializeTasks } from './tasks.js'
import runAllRouter from './runall/index.js'

export default function mfRouter(socketServer: IOServer) {
  const router = Router({ mergeParams: true })

  router.use('/chat', chatRouter(socketServer))
  router.use('/user', userRouter)
  router.use('/upload', uploadRouter)
<<<<<<< HEAD
  router.use('/run-all', runAllRouter())

=======
  router.use('/resource', resourceRouter)
>>>>>>> abab6d1a
  // 初始化后台任务
  initializeTasks()

  return router
}<|MERGE_RESOLUTION|>--- conflicted
+++ resolved
@@ -13,12 +13,8 @@
   router.use('/chat', chatRouter(socketServer))
   router.use('/user', userRouter)
   router.use('/upload', uploadRouter)
-<<<<<<< HEAD
   router.use('/run-all', runAllRouter())
-
-=======
   router.use('/resource', resourceRouter)
->>>>>>> abab6d1a
   // 初始化后台任务
   initializeTasks()
 
