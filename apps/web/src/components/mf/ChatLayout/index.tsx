--- conflicted
+++ resolved
@@ -82,20 +82,12 @@
               {items.map((item, index) =>
                 item.type === 'del' ? (
                   <AlertDialog key={index}>
-<<<<<<< HEAD
-                    <AlertDialogTrigger className="w-[100%]" onClick={(e) => e.stopPropagation()}>
-                      <div className={styles.moreBtn} key={index}>
-=======
-                    <AlertDialogTrigger className='w-[100%]'
+                    <AlertDialogTrigger
+                      className="w-[100%]"
                       onClick={(e) => {
                         e.stopPropagation()
-                      }}
-                    >
-                      <div
-                        className={styles.moreBtn}
-                        key={index}
-                      >
->>>>>>> f0fe9bd4
+                      }}>
+                      <div className={styles.moreBtn} key={index}>
                         {item.label}
                       </div>
                     </AlertDialogTrigger>
@@ -142,9 +134,8 @@
             </div>
           </PopoverPanel>
         </>
-      )
-      }
-    </Popover >
+      )}
+    </Popover>
   )
 }
 
@@ -364,24 +355,12 @@
           setChatList((prevItems) =>
             prevItems.map((item) => (item.id === chat.id ? { ...item, newChat: chat } : item))
           )
-<<<<<<< HEAD
         })
     } else {
       chat.isEditing = false
       setChatList((prevItems) =>
         prevItems.map((item) => (item.id === chat.id ? { ...item, newChat: chat } : item))
       )
-=======
-        );
-      })
-    } else {
-      newChat.isEditing = false;
-      setChatList(prevItems =>
-        prevItems.map(item =>
-          item.id === chat.id ? { ...item, newChat } : item
-        )
-      );
->>>>>>> f0fe9bd4
     }
   }
 
