--- conflicted
+++ resolved
@@ -64,15 +64,11 @@
 const MoreBtn = (props: IMoreBtnProps) => {
   const { items, onItemClick } = props
   const [isOpen, setIsOpen] = useState(false)
-<<<<<<< HEAD
-
-=======
-  const [isDialogOpen, setDialogOpen] = useState(false);
+  const [isDialogOpen, setDialogOpen] = useState(false)
 
   const handleDialogClose = () => {
-    setDialogOpen(false);
-  };
->>>>>>> 87cc056a
+    setDialogOpen(false)
+  }
   return (
     <Popover className="relative">
       {({ open, close }) => (
@@ -86,22 +82,16 @@
             style={{ marginTop: '8px' }}>
             <div className={styles.moreBtnLayout}>
               {items.map((item, index) =>
-                item.type === 'del' ?
-                  (<AlertDialog key={index}
-                    open={isDialogOpen}
-                    onOpenChange={setDialogOpen}
-                  >
-                    <AlertDialogTrigger className='w-[100%]'
+                item.type === 'del' ? (
+                  <AlertDialog key={index} open={isDialogOpen} onOpenChange={setDialogOpen}>
+                    <AlertDialogTrigger
+                      className="w-[100%]"
                       onClick={(e) => {
                         e.preventDefault()
-                        e.stopPropagation();
-                        setDialogOpen(true);
-                      }}
-                    >
-                      <div
-                        className={styles.moreBtn}
-                        key={index}
-                      >
+                        e.stopPropagation()
+                        setDialogOpen(true)
+                      }}>
+                      <div className={styles.moreBtn} key={index}>
                         {item.label}
                       </div>
                     </AlertDialogTrigger>
@@ -111,24 +101,30 @@
                         <AlertDialogDescription>确定删除该对话么？</AlertDialogDescription>
                       </AlertDialogHeader>
                       <AlertDialogFooter>
-                        <AlertDialogCancel onClick={(e) => {
-                          e.stopPropagation()
-                          e.preventDefault();
-                          close()
-                          handleDialogClose();
-                        }}>取消</AlertDialogCancel>
-                        <AlertDialogAction onClick={(e) => {
-                          e.stopPropagation()
-                          e.preventDefault();
-                          close()
-                          handleDialogClose();
-                          onItemClick && onItemClick(item.type);
-                        }}>确定</AlertDialogAction>
+                        <AlertDialogCancel
+                          onClick={(e) => {
+                            e.stopPropagation()
+                            e.preventDefault()
+                            close()
+                            handleDialogClose()
+                          }}>
+                          取消
+                        </AlertDialogCancel>
+                        <AlertDialogAction
+                          onClick={(e) => {
+                            e.stopPropagation()
+                            e.preventDefault()
+                            close()
+                            handleDialogClose()
+                            onItemClick && onItemClick(item.type)
+                          }}>
+                          确定
+                        </AlertDialogAction>
                       </AlertDialogFooter>
                     </AlertDialogContent>
-                  </AlertDialog>)
-                  :
-                  (<div
+                  </AlertDialog>
+                ) : (
+                  <div
                     className={styles.moreBtn}
                     key={index}
                     onClick={(e) => {
@@ -138,7 +134,8 @@
                       onItemClick && onItemClick(item.type)
                     }}>
                     {item.label}
-                  </div>)
+                  </div>
+                )
               )}
             </div>
           </PopoverPanel>
@@ -307,7 +304,7 @@
             }
             return updatedList
           })
-        } catch (e) { }
+        } catch (e) {}
       }
       eventSource.onerror = (error) => {
         eventSource.close()
