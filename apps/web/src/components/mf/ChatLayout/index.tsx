--- conflicted
+++ resolved
@@ -81,10 +81,9 @@
             className={clsx('shadow-lg', styles.morePopoverLayout)}
             style={{ marginTop: '8px' }}>
             <div className={styles.moreBtnLayout}>
-<<<<<<< HEAD
-              {items.map((item, index) => (
+              {items.map((item, index) =>
                 item.type === 'del' ?
-                  <AlertDialog key={index}
+                  (<AlertDialog key={index}
                     open={isDialogOpen}
                     onOpenChange={setDialogOpen}
                   >
@@ -99,17 +98,6 @@
                         className={styles.moreBtn}
                         key={index}
                       >
-=======
-              {items.map((item, index) =>
-                item.type === 'del' ? (
-                  <AlertDialog key={index}>
-                    <AlertDialogTrigger
-                      className="w-[100%]"
-                      onClick={(e) => {
-                        e.stopPropagation()
-                      }}>
-                      <div className={styles.moreBtn} key={index}>
->>>>>>> dec76a7c
                         {item.label}
                       </div>
                     </AlertDialogTrigger>
@@ -119,7 +107,6 @@
                         <AlertDialogDescription>确定删除该对话么？</AlertDialogDescription>
                       </AlertDialogHeader>
                       <AlertDialogFooter>
-<<<<<<< HEAD
                         <AlertDialogCancel onClick={(e) => {
                           e.stopPropagation()
                           e.preventDefault();
@@ -133,30 +120,11 @@
                           handleDialogClose();
                           onItemClick && onItemClick(item.type);
                         }}>确定</AlertDialogAction>
-=======
-                        <AlertDialogCancel
-                          onClick={(e) => {
-                            e.stopPropagation()
-                            e.preventDefault()
-                            close()
-                          }}>
-                          取消
-                        </AlertDialogCancel>
-                        <AlertDialogAction
-                          onClick={(e) => {
-                            e.stopPropagation()
-                            e.preventDefault()
-                            close()
-                            onItemClick && onItemClick(item.type)
-                          }}>
-                          确定
-                        </AlertDialogAction>
->>>>>>> dec76a7c
                       </AlertDialogFooter>
                     </AlertDialogContent>
-                  </AlertDialog>
-                ) : (
-                  <div
+                  </AlertDialog>)
+                  :
+                  (<div
                     className={styles.moreBtn}
                     key={index}
                     onClick={(e) => {
@@ -166,8 +134,7 @@
                       onItemClick && onItemClick(item.type)
                     }}>
                     {item.label}
-                  </div>
-                )
+                  </div>)
               )}
             </div>
           </PopoverPanel>
@@ -337,7 +304,7 @@
             }
             return updatedList
           })
-        } catch (e) {}
+        } catch (e) { }
       }
       eventSource.onerror = (error) => {
         eventSource.close()
